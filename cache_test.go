--- conflicted
+++ resolved
@@ -28,34 +28,21 @@
 		)
 
 		// Sanity checks
-<<<<<<< HEAD
 		require.False(t, util.PathExists(p), "cache file already exists")
 
 		// Delete non-existent store
 		assert.Nil(t, c.Store(n, nil), "clear cache failed")
-=======
-		p := c.path(n)
-		assert.False(t, util.PathExists(p), "cache file already exists")
-
-		// Delete non-existent store
-		assert.Nil(t, c.Store(n, nil), "clearing cache failed")
->>>>>>> 19cd3e5f
 
 		// Non-existent cache exists
 		assert.False(t, c.Exists(n), "non-existent cache exists")
 
 		// Non-existent cache has expired
-<<<<<<< HEAD
 		assert.True(t, c.Expired(n, 0), "non-existent cache has not expired")
-=======
-		assert.True(t, c.Expired(n, 0), "non-existent cache not expired")
->>>>>>> 19cd3e5f
 
 		// Store data
 		data := []byte(s)
 		assert.Nil(t, c.Store(n, data), "cache data failed")
 		assert.True(t, util.PathExists(p), "cache file does not exist")
-<<<<<<< HEAD
 		assert.Equal(t, util.PathExists(p), c.Exists(n), "cache file does not exist")
 
 		// Load data
@@ -73,34 +60,11 @@
 
 		_, err = c.Age(n)
 		assert.NotNil(t, err, "get age of non-existent data succeeded")
-=======
-		assert.Equal(t, c.Exists(n), util.PathExists(p), "cache file does not exist")
-
-		// Load data
-		data2, err := c.Load(n)
-		assert.Nil(t, err, "load cached data failed")
-		assert.Equal(t, data, data2, "loaded data does not match saved data")
-
-		// Data age
-		age, err := c.Age(n)
-		assert.Nil(t, err, "get cache age failed")
-		assert.NotEqual(t, 0, age, "age is zero")
-
-		// Delete data
-		assert.Nil(t, c.Store(n, nil), "delete cache failed")
-
-		_, err = c.Age(n)
-		assert.NotNil(t, err, "got age of non-existent cache")
->>>>>>> 19cd3e5f
 		assert.True(t, os.IsNotExist(err), "deleted cache exists")
 
 		// Load non-existent cache
 		_, err = c.Load(n)
-<<<<<<< HEAD
 		assert.NotNil(t, err, "load non-existent data succeeded")
-=======
-		assert.NotNil(t, err, "no error loading non-existent cache")
->>>>>>> 19cd3e5f
 	})
 }
 
@@ -222,21 +186,12 @@
 		maxAge := time.Duration(time.Second * 1)
 
 		// Sanity checks
-<<<<<<< HEAD
 		require.False(t, util.PathExists(c.path(n)), "cache file already exists")
-=======
-		p := c.path(n)
-		assert.False(t, util.PathExists(p), "cache file already exists")
->>>>>>> 19cd3e5f
 
 		a = &TestData{"one", "two"}
 		b = &TestData{}
 		// Cache empty
-<<<<<<< HEAD
 		assert.Nil(t, c.LoadOrStoreJSON(n, maxAge, reload, b), "load/store failed")
-=======
-		assert.Nil(t, c.LoadOrStoreJSON(n, maxAge, reload, b), "load/store cached data failed")
->>>>>>> 19cd3e5f
 		assert.Equal(t, a, b, "unexpected cache data")
 		assert.True(t, reloadCalled, "reload not called")
 		assert.False(t, c.Expired(n, maxAge), "cache expired")
@@ -245,25 +200,15 @@
 		reloadCalled = false
 		a = &TestData{"one", "two"}
 		b = &TestData{}
-<<<<<<< HEAD
 		assert.Nil(t, c.LoadOrStoreJSON(n, maxAge, reload, b), "load/store failed")
 		assert.Equal(t, a, b, "unexpected cache data")
 		assert.False(t, reloadCalled, "reload called")
-=======
-		assert.Nil(t, c.LoadOrStoreJSON(n, maxAge, reload, b), "load/store cached data failed")
-		assert.Equal(t, a, b, "unexpected cache data")
-		assert.False(t, reloadCalled, "reload was called")
->>>>>>> 19cd3e5f
 
 		// Load with 0 maxAge
 		reloadCalled = false
 		a = &TestData{"one", "two"}
 		b = &TestData{}
-<<<<<<< HEAD
 		assert.Nil(t, c.LoadOrStoreJSON(n, 0, reload, b), "load/store failed")
-=======
-		assert.Nil(t, c.LoadOrStoreJSON(n, 0, reload, b), "load/store cached data failed")
->>>>>>> 19cd3e5f
 		assert.Equal(t, a, b, "unexpected cache data")
 		assert.False(t, reloadCalled, "reload was called")
 
@@ -300,11 +245,7 @@
 		assert.NotNil(t, err, "no error returned by reloadB")
 
 		v := &TestData{}
-<<<<<<< HEAD
 		assert.NotNil(t, c.LoadOrStoreJSON(n, 0, reloadJSON, v), "no error returned by reloadJSON")
-=======
-		assert.NotNil(t, c.LoadOrStoreJSON(n, 0, reloadJSON, v), "no error returned")
->>>>>>> 19cd3e5f
 	})
 }
 
@@ -324,17 +265,10 @@
 
 		// Sanity checks
 		p := s.cache.path(s.name(n))
-<<<<<<< HEAD
 		require.False(t, util.PathExists(p), "cache file already exists")
 
 		// Delete non-existent store
 		assert.Nil(t, s.Store(n, nil), "error clearing cache")
-=======
-		assert.False(t, util.PathExists(p), "cache file already exists")
-
-		// Delete non-existent store
-		assert.Nil(t, s.Store(n, nil), "clearing cache failed")
->>>>>>> 19cd3e5f
 
 		// Non-existent cache exists
 		assert.False(t, s.Exists(n), "non-existent cache exists")
@@ -350,21 +284,12 @@
 		assert.Equal(t, data, data2, "loaded data != saved data")
 
 		// Clear session
-<<<<<<< HEAD
 		_ = s.Clear(false) // Leave current session data
 		assert.True(t, util.PathExists(p), "cache file does not exist")
 
 		// Clear this session's data, too
 		_ = s.Clear(true)
 		assert.False(t, util.PathExists(p), "cleared file still exists")
-=======
-		assert.Nil(t, s.Clear(false), "clear cache failed") // Leave current session data
-		assert.True(t, util.PathExists(p), "cache file does not exist")
-
-		// Clear this session's data, too
-		assert.Nil(t, s.Clear(true), "error clearing session")
-		assert.False(t, util.PathExists(p), "cleared cache file still exists")
->>>>>>> 19cd3e5f
 
 		// Load non-existent cache
 		_, err = s.Load(n)
@@ -391,11 +316,7 @@
 
 		// Sanity checks
 		p := s.cache.path(s.name(n))
-<<<<<<< HEAD
 		require.False(t, util.PathExists(p), "cache already exists")
-=======
-		assert.False(t, util.PathExists(p), "cache file already exists")
->>>>>>> 19cd3e5f
 
 		// LoadOrStore API
 		data2, err = s.LoadOrStore(n, reload)
@@ -426,11 +347,7 @@
 
 		// Sanity checks
 		p := s.cache.path(s.name(n))
-<<<<<<< HEAD
-		require.False(t, util.PathExists(p), "cache file already exists")
-=======
-		assert.False(t, util.PathExists(p), "cache file already exists")
->>>>>>> 19cd3e5f
+		require.False(t, util.PathExists(p), "cache file already exists"
 
 		// Delete non-existent store
 		assert.Nil(t, s.StoreJSON(n, nil), "clear cache failed")
@@ -458,11 +375,7 @@
 		assert.False(t, util.PathExists(p), "cleared cache file still exists")
 
 		// Load non-existent cache
-<<<<<<< HEAD
 		assert.NotNil(t, s.LoadJSON(n, &data2), "load non-existent cache succeeded")
-=======
-		assert.NotNil(t, s.LoadJSON(n, &data2), "no error loading non-existent cache")
->>>>>>> 19cd3e5f
 	})
 }
 
@@ -485,11 +398,7 @@
 
 		// Sanity checks
 		p := s.cache.path(s.name(n))
-<<<<<<< HEAD
 		require.False(t, util.PathExists(p), "cache file already exists")
-=======
-		assert.False(t, util.PathExists(p), "cache file already exists")
->>>>>>> 19cd3e5f
 
 		// LoadOrStore API
 		err = s.LoadOrStoreJSON(n, reload, &data2)
@@ -517,22 +426,14 @@
 
 		// "old" session
 		s := NewSession(dir, sid1)
-<<<<<<< HEAD
 		err = s.Store(n, data)
 		assert.Nil(t, err, "store failed")
-=======
-		assert.Nil(t, s.Store(n, data), "store failed")
->>>>>>> 19cd3e5f
 		assert.True(t, s.Exists(n), "cached data do not exist")
 
 		// "new" session
 		s = NewSession(dir, sid2)
-<<<<<<< HEAD
 		err = s.Clear(false)
 		assert.Nil(t, err, "clear failed")
-=======
-		assert.Nil(t, s.Clear(false), "clear failed")
->>>>>>> 19cd3e5f
 		assert.False(t, s.Exists(n), "expired data still exist")
 	})
 }